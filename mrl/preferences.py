from __future__ import annotations

import gc
import logging
from pathlib import Path
from typing import List, Literal, Optional, Tuple, cast

import fire  # type: ignore
import numpy as np
import psutil  # type: ignore
import torch
from gym3.extract_dict_ob import ExtractDictObWrapper  # type: ignore
from gym3.types import ValType  # type: ignore
from phasic_policy_gradient.ppg import PhasicValueModel
from torch.distributions import Categorical

from mrl.envs import Miner
from mrl.util import procgen_rollout_dataset, procgen_rollout_features, setup_logging


def noisy_pref(
    feature_a: np.ndarray,
    feature_b: np.ndarray,
    reward: np.ndarray,
    temperature: float,
    rng: np.random.Generator,
) -> Tuple[bool, np.ndarray]:
    """Generates a noisy preference between feature_a and feature_b

    Args:
        feature_a (np.ndarray): Reward features
        feature_b (np.ndarray): Reward features
        reward (np.ndarray): Reward weights
        temperature (float): How noisy the preference is. Low temp means preference is more often the non-noisy preference, high temperature is closer to random.
        rng (np.random.Generator): Random number Generator

    Returns:
        Tuple[bool, torch.Tensor]: If the first feature vector is better than the second, and their signed difference
    """
    diff = feature_a - feature_b
    strength = reward @ diff
    p_correct = 1.0 / (1.0 + np.exp(-strength / temperature))
    a_better = rng.random() < p_correct
    if not a_better:
        diff *= -1
    return a_better, diff


def gen_mixed_state_preferences(
    rootdir: Path,
    n_random_states: int,
    n_policy_states: int,
    n_parallel_envs: int,
    outname: str,
    policy_path: Path,
    temperature: float = 0.0,
    normalize_features: bool = False,
    replications: Optional[int] = None,
    verbosity: Literal["INFO", "DEBUG"] = "INFO",
) -> None:
    setup_logging(level=verbosity)
    if replications is not None:
        offset = 0 if (rootdir / "0").exists() else 1
        for batch_iter in range(offset, replications + offset):
            gen_mixed_state_preferences(
                rootdir=rootdir / str(batch_iter),
                n_random_states=n_random_states,
                n_policy_states=n_policy_states,
                n_parallel_envs=n_parallel_envs,
                outname=outname,
                policy_path=policy_path,
                temperature=temperature,
                normalize_features=normalize_features,
                verbosity=verbosity,
            )
        exit()

    outdir = rootdir / f"state/{temperature}"
    outdir.mkdir(parents=True, exist_ok=True)

    rng = np.random.default_rng()

    gen_policy = Generator(
        rootdir,
        n_parallel_envs,
        normalize_features,
        policy_path_a=Path(policy_path),
        policy_path_b=None,
        rng=rng,
    )

    gen_random = Generator(
        Path(rootdir),
        n_parallel_envs,
        normalize_features,
        policy_path_a=None,
        policy_path_b=None,
        rng=rng,
    )

    batch_timesteps = max_state_batch_size(
        n_states=max(n_random_states, n_policy_states),
        n_parallel_envs=n_parallel_envs,
        step_nbytes=gen_policy.step_nbytes,
    )

    diffs: List[np.ndarray] = []

    while len(diffs) < n_random_states:
        feature_a, feature_b = gen_random.gen_state_pairs(timesteps=batch_timesteps)
        for i in range(len(feature_a)):
            feature_diff = orient_diff(
                feature_a[i], feature_b[i], temperature, gen_random.reward, gen_random.rng
            )
            if np.linalg.norm(feature_diff) > 0:
                diffs.append(feature_diff)

    n_random_states = len(diffs)

    while len(diffs) - n_random_states < n_policy_states:
        feature_a, feature_b = gen_policy.gen_state_pairs(timesteps=10_000)
        for i in range(len(feature_a)):
            if feature_a[i, 1] > 0 or feature_b[i, 1] > 0:
                feature_diff = orient_diff(
                    feature_a[i], feature_b[i], temperature, gen_policy.reward, gen_policy.rng
                )
                diffs.append(feature_diff)
                print(len(diffs))

    np.save(outdir / outname, np.stack(diffs))


def gen_mixed_traj_preferences(
    rootdir: Path,
    n_random_trajs: int,
    n_policy_trajs: int,
    n_parallel_envs: int,
    outname: str,
    policy_path: Path,
    temperature: float = 0.0,
    normalize_features: bool = False,
    replications: Optional[int] = None,
    verbosity: Literal["INFO", "DEBUG"] = "INFO",
):
    setup_logging(level=verbosity)
    if replications is not None:
        offset = 0 if (rootdir / "0").exists() else 1
        for batch_iter in range(offset, replications + offset):
            gen_mixed_traj_preferences(
                rootdir=rootdir / str(batch_iter),
                n_random_trajs=n_random_trajs,
                n_policy_trajs=n_policy_trajs,
                n_parallel_envs=n_parallel_envs,
                outname=outname,
                policy_path=policy_path,
                temperature=temperature,
                normalize_features=normalize_features,
                verbosity=verbosity,
            )
        exit()

    outdir = rootdir / f"traj/{temperature}"
    outdir.mkdir(parents=True, exist_ok=True)

    rng = np.random.default_rng()

    gen_policy = Generator(
        Path(rootdir),
        n_parallel_envs,
        normalize_features,
        policy_path_a=Path(policy_path),
        policy_path_b=None,
        rng=rng,
    )
    gen_random = Generator(
        Path(rootdir),
        n_parallel_envs,
        normalize_features,
        policy_path_a=None,
        policy_path_b=None,
        rng=rng,
    )

    batch_timesteps = max_traj_batch_size(
        n_trajs=n_random_trajs, n_parallel_envs=n_parallel_envs, step_nbytes=gen_random.step_nbytes
    )

    current_trajs = 0
    i = 0
    while current_trajs < n_random_trajs:
        i += 1

        logging.info(
            f"Asking for {n_random_trajs - current_trajs} trajs or {batch_timesteps} timesteps"
        )

        diffs: List[np.ndarray] = []
        for traj_a, traj_b in zip(
            *gen_random.gen_traj_pairs(
                timesteps=batch_timesteps, n_trajs=n_random_trajs - current_trajs
            )
        ):
            assert traj_a.features is not None and traj_b.features is not None
            feature_diff = orient_diff(
                feature_a=torch.sum(traj_a.features, dim=0).numpy(),
                feature_b=torch.sum(traj_b.features, dim=0).numpy(),
                temperature=temperature,
                reward=gen_random.reward,
                rng=gen_random.rng,
            )

            if np.linalg.norm(feature_diff) > 0:
                diffs.append(feature_diff)

        np.save(outdir / f"{outname}.{i}.npy", np.stack(diffs))
        current_trajs += len(diffs)
        del diffs
        gc.collect()

    i += 1
    diffs = []
    while len(diffs) < n_policy_trajs:
        for traj_a, traj_b in zip(
<<<<<<< HEAD
            *gen_policy.gen_traj_pairs(
                timesteps=batch_timesteps, n_trajs=n_policy_trajs - len(diffs)
            )
=======
            *gen_random.gen_traj_pairs(timesteps=10_000, n_trajs=n_policy_trajs - len(diffs))
>>>>>>> 4611031c
        ):
            assert traj_a.features is not None and traj_b.features is not None
            feature_diff = orient_diff(
                feature_a=torch.sum(traj_a.features, dim=0).numpy(),
                feature_b=torch.sum(traj_b.features, dim=0).numpy(),
                temperature=temperature,
                reward=gen_policy.reward,
                rng=gen_policy.rng,
            )

            if feature_diff[1] != 0:
                diffs.append(feature_diff)

        np.save(outdir / f"{outname}.{i}.npy", np.stack(diffs))


def gen_state_preferences(
    rootdir: Path,
    n_states: int,
    n_parallel_envs: int,
    outname: str,
    temperature: float = 0.0,
    policy_path_a: Optional[Path] = None,
    policy_path_b: Optional[Path] = None,
    use_value: bool = False,
    value_path: Optional[Path] = None,
    normalize_features: bool = False,
    replications: Optional[int] = None,
    verbosity: Literal["INFO", "DEBUG"] = "INFO",
) -> None:
    setup_logging(level=verbosity)
    rootdir = Path(rootdir)
    if replications is not None:
        offset = 0 if (rootdir / "0").exists() else 1
        for batch_iter in range(offset, replications + offset):
            if policy_path_a is not None or policy_path_b is not None or use_value:
                raise NotImplementedError(
                    "Specifying policies and value networks with replications not supported at this time."
                )
            gen_state_preferences(
                rootdir=rootdir / str(batch_iter),
                n_states=n_states,
                n_parallel_envs=n_parallel_envs,
                outname=outname,
                temperature=temperature,
                normalize_features=normalize_features,
                verbosity=verbosity,
            )
        exit()

    outdir = rootdir / f"state/{temperature}"
    outdir.mkdir(parents=True, exist_ok=True)

    rng = np.random.default_rng()

    gen = Generator(
        Path(rootdir),
        n_parallel_envs,
        normalize_features,
        Path(policy_path_a) if policy_path_a is not None else None,
        Path(policy_path_b) if policy_path_b is not None else None,
        rng=rng,
    )

    if use_value:
        raise NotImplementedError("Value networks not supported yet")
        if value_path is not None and not Path(value_path).exists():
            raise ValueError(
                f"--use-value specified, but --value-path {value_path} does not point to valid file."
            )

    batch_timesteps = max_state_batch_size(n_states, n_parallel_envs, gen.step_nbytes)

    # TODO: Instead of generating states from a policy, we could define a valid latent state space,
    # sample from that, and convert to features. Alternatively, we could define a valid feature
    # space and sample from that directly. Doing direct sampling with produce a very different
    # distribution. I'm not certain how important this is. We want the distribution of states
    # that the human will actually see. There are some environments where direct sampling is
    # possible, but the real world is not one of them, and so we might be doomed to using policy
    # based distributions.

    diff_count = 0
    batch_iter = 0
    while diff_count < n_states:
        features_a, features_b = gen.gen_state_pairs(batch_timesteps)
        diffs: List[np.ndarray] = []
        for i in range(len(features_a)):
            diff = orient_diff(features_a[i], features_b[i], temperature, gen.reward, gen.rng)
            if np.linalg.norm(diff) > 0:
                diffs.append(diff)

        logging.info(f"Saving {len(diffs)} state comparisons in batch {batch_iter}")
        np.save(outdir / f"{outname}.{batch_iter}.npy", np.stack(diffs))

        diff_count += len(diffs)
        batch_iter += 1

        del features_a
        del features_b
        gc.collect()


def gen_traj_preferences(
    rootdir: Path,
    n_trajs: int,
    n_parallel_envs: int,
    outname: str,
    temperature: float = 0.0,
    policy_path_a: Optional[Path] = None,
    policy_path_b: Optional[Path] = None,
    keep_raw_states: bool = False,
    normalize_features: bool = False,
    replications: Optional[int] = None,
    verbosity: Literal["INFO", "DEBUG"] = "INFO",
) -> None:
    setup_logging(level=verbosity)
    rootdir = Path(rootdir)
    if replications is not None:
        if policy_path_a is not None or policy_path_b is not None:
            raise NotImplementedError(
                "Replications flag not compatible with specifying a policy path at this time."
            )

        offset = 0 if (rootdir / "0").exists() else 1
        for i in range(offset, replications + offset):
            gen_traj_preferences(
                rootdir=rootdir / str(i),
                n_trajs=n_trajs,
                n_parallel_envs=n_parallel_envs,
                outname=outname,
                temperature=temperature,
                keep_raw_states=keep_raw_states,
                normalize_features=normalize_features,
                verbosity=verbosity,
            )
        exit()

    outdir = rootdir / f"traj/{temperature}"
    outdir.mkdir(parents=True, exist_ok=True)

    rng = np.random.default_rng()

    gen = Generator(
        Path(rootdir),
        n_parallel_envs,
        normalize_features,
        Path(policy_path_a) if policy_path_a is not None else None,
        Path(policy_path_b) if policy_path_b is not None else None,
        rng=rng,
    )

    batch_timesteps = max_traj_batch_size(n_trajs, n_parallel_envs, gen.step_nbytes)

    current_trajs = 0
    i = 0
    while current_trajs < n_trajs:
        i += 1

        diffs: List[np.ndarray] = []
        for traj_a, traj_b in zip(
            *gen.gen_traj_pairs(timesteps=batch_timesteps, n_trajs=n_trajs - current_trajs)
        ):
            assert traj_a.features is not None and traj_b.features is not None
            feature_diff = orient_diff(
                feature_a=torch.sum(traj_a.features, dim=0).numpy(),
                feature_b=torch.sum(traj_b.features, dim=0).numpy(),
                temperature=temperature,
                reward=gen.reward,
                rng=gen.rng,
            )

            if np.linalg.norm(feature_diff) > 0:
                diffs.append(feature_diff)

        np.save(outdir / f"{outname}.{i}.npy", np.stack(diffs))
        current_trajs += len(diffs)
        del diffs
        gc.collect()


def max_state_batch_size(n_states: int, n_parallel_envs: int, step_nbytes: int) -> int:
    gc.collect()
    free_memory = psutil.virtual_memory().available
    logging.info(f"Free memory={free_memory}")

    batch_timesteps = min(n_states // n_parallel_envs, int(free_memory / step_nbytes * 0.8))
    logging.info(f"batch_timesteps={batch_timesteps}")

    return batch_timesteps


def max_traj_batch_size(n_trajs: int, n_parallel_envs: int, step_nbytes: int) -> int:
    gc.collect()
    free_memory = psutil.virtual_memory().available
    logging.info(f"Free memory: {free_memory}")

    # How many timesteps can we fit into the available memory?
    batch_timesteps = min(
        (n_trajs * 1000 * 2) // n_parallel_envs, int(free_memory / step_nbytes * 0.8)
    )
    logging.info(f"batch_timesteps={batch_timesteps}")
    return batch_timesteps


def orient_diff(
    feature_a: np.ndarray,
    feature_b: np.ndarray,
    temperature: float,
    reward: np.ndarray,
    rng: np.random.Generator,
) -> np.ndarray:
    if temperature == 0.0:
        feature_diff = feature_a - feature_b
        opinion = np.sign(reward @ feature_diff)
        feature_diff *= opinion
    else:
        _, feature_diff = noisy_pref(
            feature_a,
            feature_b,
            reward,
            temperature,
            rng,
        )
    return feature_diff


def get_policy(
    path: Optional[Path], actype: ValType, num: Optional[int] = None
) -> PhasicValueModel:
    if path is not None:
        policy = cast(PhasicValueModel, torch.load(path))
        policy.to(device=policy.device)
        return policy
    elif num is not None:
        return RandomPolicy(actype, num=num)
    else:
        raise ValueError("Either path or num must be specified")


class Generator:
    def __init__(
        self,
        rootdir: Path,
        n_parallel_envs: int,
        normalize_features: bool,
        policy_path_a: Optional[Path],
        policy_path_b: Optional[Path],
        rng: np.random.Generator,
    ) -> None:
        reward_path = rootdir / "reward.npy"
        if not reward_path.exists():
            raise ValueError(f"Reward does not exist at {reward_path}")
        self.reward = np.load(reward_path)
        logging.info(f"reward={self.reward}")

        env = Miner(
            reward_weights=self.reward, num=n_parallel_envs, normalize_features=normalize_features
        )
        self.env = ExtractDictObWrapper(env, "rgb")

        self.policy_a = get_policy(policy_path_a, actype=env.ac_space, num=n_parallel_envs)
        self.policy_b = get_policy(policy_path_b, actype=env.ac_space, num=n_parallel_envs)

        feature = procgen_rollout_features(
            env=env,
            policy=self.policy_a,
            timesteps=1,
        )
        self.step_nbytes = feature.nbytes
        logging.info(f"one timestep size={self.step_nbytes}")

        self.rng = rng

    def gen_state_pairs(self, timesteps: int) -> Tuple[np.ndarray, np.ndarray]:
        features_a = procgen_rollout_features(
            env=self.env,
            policy=self.policy_a,
            timesteps=timesteps,
            tqdm=True,
        ).reshape(-1, 5)

        features_b = procgen_rollout_features(
            env=self.env,
            policy=self.policy_b,
            timesteps=timesteps,
            tqdm=True,
        ).reshape(-1, 5)

        return features_a, features_b

    def gen_traj_pairs(self, timesteps: int, n_trajs: int):
        data_a = procgen_rollout_dataset(
            env=self.env,
            policy=self.policy_a,
            timesteps=timesteps,
            n_trajs=n_trajs,
            flags=["feature", "first"],
            tqdm=True,
        )
        data_b = procgen_rollout_dataset(
            env=self.env,
            policy=self.policy_b,
            timesteps=timesteps,
            n_trajs=n_trajs,
            flags=["feature", "first"],
            tqdm=True,
        )

        return data_a.trajs(), data_b.trajs()


class RandomPolicy(PhasicValueModel):
    def __init__(self, actype: ValType, num: int):
        self.actype = actype
        self.act_dist = Categorical(probs=torch.ones(actype.eltype.n) / np.prod(actype.eltype.n))
        self.device = torch.device("cpu")
        self.num = num

    def act(self, ob, first, state_in):
        return self.act_dist.sample((self.num,)), None, None

    def initial_state(self, batchsize):
        return None


if __name__ == "__main__":
    fire.Fire(
        {
            "traj": gen_traj_preferences,
            "state": gen_state_preferences,
            "state-mixed": gen_mixed_state_preferences,
            "traj-mixed": gen_mixed_traj_preferences,
        },
    )<|MERGE_RESOLUTION|>--- conflicted
+++ resolved
@@ -221,13 +221,7 @@
     diffs = []
     while len(diffs) < n_policy_trajs:
         for traj_a, traj_b in zip(
-<<<<<<< HEAD
-            *gen_policy.gen_traj_pairs(
-                timesteps=batch_timesteps, n_trajs=n_policy_trajs - len(diffs)
-            )
-=======
             *gen_random.gen_traj_pairs(timesteps=10_000, n_trajs=n_policy_trajs - len(diffs))
->>>>>>> 4611031c
         ):
             assert traj_a.features is not None and traj_b.features is not None
             feature_diff = orient_diff(
